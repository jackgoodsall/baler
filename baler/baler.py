import os
import time

import pandas as pd

import modules.helper as helper


def main():
    config, mode, project_name = helper.get_arguments()
    project_path = f"projects/{project_name}/"
    if mode == "newProject":
        helper.create_new_project(project_name)
    elif mode == "train":
        perform_training(config, project_path)
    elif mode == "plot":
        perform_plotting(project_path, config)
    elif mode == "compress":
        perform_compression(config, project_path)
    elif mode == "decompress":
        perform_decompression(config.save_as_root, config.model_name, project_path)
    elif mode == "info":
        print_info(project_path)

<<<<<<< HEAD

def pre_processing(config):
    config.pre_processing()
=======
>>>>>>> d4aff695


def perform_training(config, project_path):
<<<<<<< HEAD
    train_set, test_set, number_of_columns, normalization_features = helper.process(
        config.input_path, config
=======
    (
        train_set_norm,
        test_set_norm,
        number_of_columns,
        normalization_features,
        full_norm,
        full_pre_norm,
        cleared_col_names,
    ) = helper.process(
        config.input_path,
        config.custom_norm,
        config.test_size,
        config.energy_conversion,
>>>>>>> d4aff695
    )

    try:
        config.latent_space_size = int(number_of_columns // config.compression_ratio)
        config.number_of_columns = number_of_columns
    except AttributeError:
        print(config.latent_space_size, config.number_of_columns)
        assert number_of_columns == config.number_of_columns
<<<<<<< HEAD

=======
>>>>>>> d4aff695
    device = helper.get_device()

    ModelObject = helper.model_init(config.model_name)
    model = ModelObject(
        device=device, n_features=number_of_columns, z_dim=config.latent_space_size
    )

    output_path = project_path + "training/"
    test_data_tensor, reconstructed_data_tensor, trained_model = helper.train(
<<<<<<< HEAD
        model, number_of_columns, train_set, test_set, output_path, config
=======
        model, number_of_columns, train_set_norm, test_set_norm, output_path, config
>>>>>>> d4aff695
    )
    test_data = helper.detach(test_data_tensor)
    reconstructed_data = helper.detach(reconstructed_data_tensor)

    print("Un-normalzing...")
    start = time.time()
    test_data_renorm = helper.renormalize(
        test_data,
        normalization_features["True min"],
        normalization_features["Feature Range"],
    )
    reconstructed_data_renorm = helper.renormalize(
        reconstructed_data,
        normalization_features["True min"],
        normalization_features["Feature Range"],
    )
    end = time.time()
    print("Un-normalization took:", f"{(end - start) / 60:.3} minutes")

<<<<<<< HEAD
    helper.to_pickle(test_data, output_path + "before.pickle")
    helper.to_pickle(reconstructed_data, output_path + "after.pickle")
    helper.to_pickle(test_data_renorm, output_path + "before_unnorm.pickle")
    helper.to_pickle(reconstructed_data_renorm, output_path + "after_unnorm.pickle")
=======
    helper.to_pickle(test_data_renorm, output_path + "before.pickle")
    helper.to_pickle(reconstructed_data_renorm, output_path + "after.pickle")
    helper.to_pickle(full_pre_norm, output_path + "fulldata_energy.pickle")

>>>>>>> d4aff695
    normalization_features.to_csv(project_path + "model/cms_normalization_features.csv")
    helper.model_saver(trained_model, project_path + "model/model.pt")


def perform_plotting(project_path, config):
    output_path = project_path + "plotting/"
    helper.plot(project_path)
<<<<<<< HEAD
    helper.loss_plotter(
        project_path + "training/loss_data.csv", project_path + "plotting/", config
    )
=======
    helper.loss_plotter(project_path + "training/loss_data.csv", output_path, config)
>>>>>>> d4aff695


def perform_compression(config, project_path):
    print("Compressing...")
    start = time.time()
    compressed, data_before, cleared_col_names = helper.compress(
        model_path=project_path + "model/model.pt",
        config=config,
    )
    # Converting back to numpyarray
    compressed = helper.detach(compressed)
    end = time.time()

    print("Compression took:", f"{(end - start) / 60:.3} minutes")

    helper.to_pickle(compressed, project_path + "compressed_output/compressed.pickle")
    helper.to_pickle(
        data_before, project_path + "compressed_output/cleandata_pre_comp.pickle"
    )
    helper.to_pickle(
<<<<<<< HEAD
        config.cleared_col_names, project_path + "compressed_output/column_names.pickle"
=======
        cleared_col_names, project_path + "compressed_output/column_names.pickle"
>>>>>>> d4aff695
    )


def perform_decompression(save_as_root, model_name, project_path):
    print("Decompressing...")
<<<<<<< HEAD
    config.cleared_col_names = helper.from_pickle(
=======
    cleared_col_names = helper.from_pickle(
>>>>>>> d4aff695
        project_path + "compressed_output/column_names.pickle"
    )
    start = time.time()
    decompressed = helper.decompress(
        model_path=project_path + "model/model.pt",
        input_path=project_path + "compressed_output/compressed.pickle",
        model_name=model_name,
    )

    # Converting back to numpyarray
    decompressed = helper.detach(decompressed)
    normalization_features = pd.read_csv(
        project_path + "model/cms_normalization_features.csv"
    )

    decompressed = helper.renormalize(
        decompressed,
        normalization_features["True min"],
        normalization_features["Feature Range"],
    )
    end = time.time()
    print("Decompression took:", f"{(end - start) / 60:.3} minutes")

    # False by default
    if save_as_root:
        helper.to_root(
            decompressed,
            cleared_col_names,
            project_path + "decompressed_output/decompressed.root",
        )
        helper.to_pickle(
            decompressed, project_path + "decompressed_output/decompressed.pickle"
        )
    else:
        helper.to_pickle(
            decompressed, project_path + "decompressed_output/decompressed.pickle"
        )


def print_info(project_path):
    print(
        "================================== \n Information about your compression \n================================== "
    )

    pre_compression = project_path + "compressed_output/cleandata_pre_comp.pickle"
    compressed = project_path + "compressed_output/compressed.pickle"
    decompressed = project_path + "decompressed_output/decompressed.pickle"

    files = [pre_compression, compressed, decompressed]
    q = []
    for i in range(len(files)):
        q.append(os.stat(files[i]).st_size / (1024 * 1024))

    print(
        f"\nCompressed file is {round(q[1] / q[0], 2) * 100}% the size of the original\n"
    )
    print(f"File size before compression: {round(q[0], 2)} MB")
    print(f"Compressed file size: {round(q[1], 2)} MB")
    print(f"De-compressed file size: {round(q[2], 2),} MB")
    print(f"Compression ratio: {round(q[0] / q[1], 2)}")


if __name__ == "__main__":
    main()<|MERGE_RESOLUTION|>--- conflicted
+++ resolved
@@ -22,19 +22,8 @@
     elif mode == "info":
         print_info(project_path)
 
-<<<<<<< HEAD
-
-def pre_processing(config):
-    config.pre_processing()
-=======
->>>>>>> d4aff695
-
 
 def perform_training(config, project_path):
-<<<<<<< HEAD
-    train_set, test_set, number_of_columns, normalization_features = helper.process(
-        config.input_path, config
-=======
     (
         train_set_norm,
         test_set_norm,
@@ -48,7 +37,6 @@
         config.custom_norm,
         config.test_size,
         config.energy_conversion,
->>>>>>> d4aff695
     )
 
     try:
@@ -57,10 +45,7 @@
     except AttributeError:
         print(config.latent_space_size, config.number_of_columns)
         assert number_of_columns == config.number_of_columns
-<<<<<<< HEAD
 
-=======
->>>>>>> d4aff695
     device = helper.get_device()
 
     ModelObject = helper.model_init(config.model_name)
@@ -70,11 +55,7 @@
 
     output_path = project_path + "training/"
     test_data_tensor, reconstructed_data_tensor, trained_model = helper.train(
-<<<<<<< HEAD
-        model, number_of_columns, train_set, test_set, output_path, config
-=======
         model, number_of_columns, train_set_norm, test_set_norm, output_path, config
->>>>>>> d4aff695
     )
     test_data = helper.detach(test_data_tensor)
     reconstructed_data = helper.detach(reconstructed_data_tensor)
@@ -94,17 +75,10 @@
     end = time.time()
     print("Un-normalization took:", f"{(end - start) / 60:.3} minutes")
 
-<<<<<<< HEAD
-    helper.to_pickle(test_data, output_path + "before.pickle")
-    helper.to_pickle(reconstructed_data, output_path + "after.pickle")
-    helper.to_pickle(test_data_renorm, output_path + "before_unnorm.pickle")
-    helper.to_pickle(reconstructed_data_renorm, output_path + "after_unnorm.pickle")
-=======
     helper.to_pickle(test_data_renorm, output_path + "before.pickle")
     helper.to_pickle(reconstructed_data_renorm, output_path + "after.pickle")
     helper.to_pickle(full_pre_norm, output_path + "fulldata_energy.pickle")
 
->>>>>>> d4aff695
     normalization_features.to_csv(project_path + "model/cms_normalization_features.csv")
     helper.model_saver(trained_model, project_path + "model/model.pt")
 
@@ -112,13 +86,7 @@
 def perform_plotting(project_path, config):
     output_path = project_path + "plotting/"
     helper.plot(project_path)
-<<<<<<< HEAD
-    helper.loss_plotter(
-        project_path + "training/loss_data.csv", project_path + "plotting/", config
-    )
-=======
     helper.loss_plotter(project_path + "training/loss_data.csv", output_path, config)
->>>>>>> d4aff695
 
 
 def perform_compression(config, project_path):
@@ -139,21 +107,13 @@
         data_before, project_path + "compressed_output/cleandata_pre_comp.pickle"
     )
     helper.to_pickle(
-<<<<<<< HEAD
-        config.cleared_col_names, project_path + "compressed_output/column_names.pickle"
-=======
         cleared_col_names, project_path + "compressed_output/column_names.pickle"
->>>>>>> d4aff695
     )
 
 
 def perform_decompression(save_as_root, model_name, project_path):
     print("Decompressing...")
-<<<<<<< HEAD
-    config.cleared_col_names = helper.from_pickle(
-=======
     cleared_col_names = helper.from_pickle(
->>>>>>> d4aff695
         project_path + "compressed_output/column_names.pickle"
     )
     start = time.time()
