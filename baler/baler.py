import os
import time

import pandas as pd

import modules.helper as helper
import importlib


def main():
    config, mode, project_name = helper.get_arguments()
    project_path = f"projects/{project_name}/"
    if mode == "newProject":
        helper.create_new_project(project_name)
    elif mode == "pp":
        pre_processing(config.input_path, project_name)
    elif mode == "train":
        perform_training(config, project_path)
    elif mode == "plot":
        perform_plotting(project_path, config)
    elif mode == "compress":
        perform_compression(config, project_path)
    elif mode == "decompress":
        perform_decompression(config.save_as_root, config.model_name, project_path)
    elif mode == "info":
        print_info(project_path)


def pre_processing(input_path, project_name):
    importlib.import_module(
        f"projects.{project_name}.{project_name}_config"
    ).pre_processing(input_path)


def perform_training(config, project_path):
    (
<<<<<<< HEAD
        train_set,
        test_set,
        number_of_columns,
        normalization_features,
        cleared_col_names,
    ) = helper.process(config.input_path, config.test_size)
    train_set_norm = helper.normalize(train_set, config.custom_norm, cleared_col_names)
    test_set_norm = helper.normalize(test_set, config.custom_norm, cleared_col_names)
    try:
        config.latent_space_size = int(number_of_columns // config.compression_ratio)
        config.number_of_columns = number_of_columns
    except AttributeError:
        print(config.latent_space_size, config.number_of_columns)
        assert number_of_columns == config.number_of_columns

=======
        train_set_norm,
        test_set_norm,
        number_of_columns,
        normalization_features,
        full_norm,
        full_pre_norm,
    ) = helper.process(config["input_path"], config)
    helper.to_pickle(full_norm, project_path + "training/fulldata_norm.pickle")
>>>>>>> 590f2f9d
    device = helper.get_device()

    ModelObject = helper.model_init(config.model_name)
    model = ModelObject(
        device=device, n_features=number_of_columns, z_dim=config.latent_space_size
    )

    output_path = project_path + "training/"
    test_data_tensor, reconstructed_data_tensor, trained_model = helper.train(
        model, number_of_columns, full_norm, test_set_norm, output_path, config
    )
    test_data = helper.detach(test_data_tensor)
    reconstructed_data = helper.detach(reconstructed_data_tensor)

    print("Un-normalzing...")
    start = time.time()
    test_data_renorm = helper.renormalize(
        test_data,
        normalization_features["True min"],
        normalization_features["Feature Range"],
    )
    reconstructed_data_renorm = helper.renormalize(
        reconstructed_data,
        normalization_features["True min"],
        normalization_features["Feature Range"],
    )
    end = time.time()
    print("Un-normalization took:", f"{(end - start) / 60:.3} minutes")

    helper.to_pickle(test_data_renorm, output_path + "before.pickle")
    helper.to_pickle(reconstructed_data_renorm, output_path + "after.pickle")
<<<<<<< HEAD

    normalization_features.to_csv(project_path + "model/cms_normalization_features.csv")
    helper.model_saver(model, project_path + "model/model.pt")
    helper.to_pickle(
        cleared_col_names, project_path + "compressed_output/column_names.pickle"
    )


def perform_plotting(project_path, config):
    helper.plot(project_path)
    helper.loss_plotter(
        project_path + "training/loss_data.csv", project_path + "plotting/", config
=======
    helper.to_pickle(full_pre_norm, output_path + "fulldata_energy.pickle")

    normalization_features.to_csv(project_path + "model/cms_normalization_features.csv")
    helper.model_saver(trained_model, project_path + "model/model.pt")


def perform_plotting(project_path, config):
    output_path = project_path + "plotting/"
    helper.plot(
        output_path,
        # project_path + "training/before.pickle",
        # project_path + "training/after.pickle",
        project_path + "training/fulldata_energy.pickle",
        project_path + "decompressed_output/decompressed.pickle",
>>>>>>> 590f2f9d
    )


def perform_compression(config, project_path):
    print("Compressing...")
    start = time.time()
    compressed, data_before, cleared_col_names = helper.compress(
        model_path=project_path + "model/model.pt",
        config=config,
    )
    # Converting back to numpyarray
    compressed = helper.detach(compressed)
    end = time.time()

    print("Compression took:", f"{(end - start) / 60:.3} minutes")

    helper.to_pickle(compressed, project_path + "compressed_output/compressed.pickle")
    helper.to_pickle(
        data_before, project_path + "compressed_output/cleandata_pre_comp.pickle"
    )
    helper.to_pickle(
        cleared_col_names, project_path + "compressed_output/column_names.pickle"
    )


def perform_decompression(save_as_root, model_name, project_path):
    print("Decompressing...")
    cleared_col_names = helper.from_pickle(
        project_path + "compressed_output/column_names.pickle"
    )
    start = time.time()
    decompressed = helper.decompress(
        model_path=project_path + "model/model.pt",
        input_path=project_path + "compressed_output/compressed.pickle",
        model_name=model_name,
    )

    # Converting back to numpyarray
    decompressed = helper.detach(decompressed)
    normalization_features = pd.read_csv(
        project_path + "model/cms_normalization_features.csv"
    )

    decompressed = helper.renormalize(
        decompressed,
        normalization_features["True min"],
        normalization_features["Feature Range"],
    )
    end = time.time()
    print("Decompression took:", f"{(end - start) / 60:.3} minutes")

    # False by default
    if save_as_root:
        helper.to_root(
            decompressed,
            cleared_col_names,
            project_path + "decompressed_output/decompressed.root",
        )
        helper.to_pickle(
            decompressed, project_path + "decompressed_output/decompressed.pickle"
        )
    else:
        helper.to_pickle(
            decompressed, project_path + "decompressed_output/decompressed.pickle"
        )


def print_info(project_path):
    print(
        "================================== \n Information about your compression \n================================== "
    )

    pre_compression = project_path + "compressed_output/cleandata_pre_comp.pickle"
    compressed = project_path + "compressed_output/compressed.pickle"
    decompressed = project_path + "decompressed_output/decompressed.pickle"

    files = [pre_compression, compressed, decompressed]
    q = []
    for i in range(len(files)):
        q.append(os.stat(files[i]).st_size / (1024 * 1024))

    print(
        f"\nCompressed file is {round(q[1] / q[0], 2) * 100}% the size of the original\n"
    )
    print(f"File size before compression: {round(q[0], 2)} MB")
    print(f"Compressed file size: {round(q[1], 2)} MB")
    print(f"De-compressed file size: {round(q[2], 2),} MB")
    print(f"Compression ratio: {round(q[0] / q[1], 2)}")


if __name__ == "__main__":
    main()<|MERGE_RESOLUTION|>--- conflicted
+++ resolved
@@ -34,13 +34,14 @@
 
 def perform_training(config, project_path):
     (
-<<<<<<< HEAD
         train_set,
         test_set,
         number_of_columns,
         normalization_features,
+        full_norm,
+        full_pre_norm,
         cleared_col_names,
-    ) = helper.process(config.input_path, config.test_size)
+    ) = helper.process(config.input_path, config.custom_norm, config.test_size)
     train_set_norm = helper.normalize(train_set, config.custom_norm, cleared_col_names)
     test_set_norm = helper.normalize(test_set, config.custom_norm, cleared_col_names)
     try:
@@ -49,17 +50,6 @@
     except AttributeError:
         print(config.latent_space_size, config.number_of_columns)
         assert number_of_columns == config.number_of_columns
-
-=======
-        train_set_norm,
-        test_set_norm,
-        number_of_columns,
-        normalization_features,
-        full_norm,
-        full_pre_norm,
-    ) = helper.process(config["input_path"], config)
-    helper.to_pickle(full_norm, project_path + "training/fulldata_norm.pickle")
->>>>>>> 590f2f9d
     device = helper.get_device()
 
     ModelObject = helper.model_init(config.model_name)
@@ -91,20 +81,6 @@
 
     helper.to_pickle(test_data_renorm, output_path + "before.pickle")
     helper.to_pickle(reconstructed_data_renorm, output_path + "after.pickle")
-<<<<<<< HEAD
-
-    normalization_features.to_csv(project_path + "model/cms_normalization_features.csv")
-    helper.model_saver(model, project_path + "model/model.pt")
-    helper.to_pickle(
-        cleared_col_names, project_path + "compressed_output/column_names.pickle"
-    )
-
-
-def perform_plotting(project_path, config):
-    helper.plot(project_path)
-    helper.loss_plotter(
-        project_path + "training/loss_data.csv", project_path + "plotting/", config
-=======
     helper.to_pickle(full_pre_norm, output_path + "fulldata_energy.pickle")
 
     normalization_features.to_csv(project_path + "model/cms_normalization_features.csv")
@@ -113,14 +89,8 @@
 
 def perform_plotting(project_path, config):
     output_path = project_path + "plotting/"
-    helper.plot(
-        output_path,
-        # project_path + "training/before.pickle",
-        # project_path + "training/after.pickle",
-        project_path + "training/fulldata_energy.pickle",
-        project_path + "decompressed_output/decompressed.pickle",
->>>>>>> 590f2f9d
-    )
+    helper.plot(project_path)
+    helper.loss_plotter(project_path + "training/loss_data.csv", output_path, config)
 
 
 def perform_compression(config, project_path):
