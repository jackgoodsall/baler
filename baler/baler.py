import os
import time

import pandas as pd
import numpy as np

import modules.helper as helper


def main():
    config, mode, project_name = helper.get_arguments()
    project_path = f"projects/{project_name}/"
    if mode == "newProject":
        helper.create_new_project(project_name)
    elif mode == "train":
        perform_training(config, project_path)
    elif mode == "plot":
        perform_plotting(project_path, config)
    elif mode == "compress":
        perform_compression(config, project_path)
    elif mode == "decompress":
        perform_decompression(config.save_as_root, config.model_name, project_path)
    elif mode == "info":
        print_info(project_path)


def perform_training(config, project_path):
    (
        train_set_norm,
        test_set_norm,
        number_of_columns,
        normalization_features,
        full_norm,
        full_pre_norm,
        cleared_col_names,
    ) = helper.process(
        config.data_path,
        config.names_path,
        config.custom_norm,
        config.test_size,
        config.energy_conversion,
    )
<<<<<<< HEAD
    train_set_norm = helper.normalize(train_set, config.custom_norm)
    test_set_norm = helper.normalize(test_set, config.custom_norm)
=======

>>>>>>> 14ac373e
    try:
        config.latent_space_size = int(number_of_columns // config.compression_ratio)
        config.number_of_columns = number_of_columns
    except AttributeError:
        print(config.latent_space_size, config.number_of_columns)
        assert number_of_columns == config.number_of_columns
    device = helper.get_device()

    ModelObject = helper.model_init(config.model_name)
    model = ModelObject(
        device=device, n_features=number_of_columns, z_dim=config.latent_space_size
    )

    output_path = project_path + "training/"
    test_data_tensor, reconstructed_data_tensor, trained_model = helper.train(
        model, number_of_columns, train_set_norm, test_set_norm, output_path, config
    )
    test_data = helper.detach(test_data_tensor)
    reconstructed_data = helper.detach(reconstructed_data_tensor)

    print("Un-normalzing...")
    start = time.time()
    test_data_renorm = helper.renormalize(
        test_data,
        normalization_features[0],
        normalization_features[1],
    )
    reconstructed_data_renorm = helper.renormalize(
        reconstructed_data,
        normalization_features[0],
        normalization_features[1],
    )
    end = time.time()
    print("Un-normalization took:", f"{(end - start) / 60:.3} minutes")

    # helper.to_pickle(test_data_renorm, output_path + "before.pickle")
    # helper.to_pickle(reconstructed_data_renorm, output_path + "after.pickle")
    # helper.to_pickle(full_pre_norm, output_path + "fulldata_energy.pickle")

    np.save(
        project_path + "compressed_output/normalization_features.npy",
        normalization_features,
    )
    helper.model_saver(trained_model, project_path + "compressed_output/model.pt")


def perform_plotting(project_path, config):
    output_path = project_path + "plotting/"
    helper.plot(project_path, config)
    helper.loss_plotter(project_path + "training/loss_data.npy", output_path, config)


def perform_compression(config, project_path):
    print("Compressing...")
    start = time.time()
    compressed, data_before, cleared_col_names = helper.compress(
        model_path=project_path + "compressed_output/model.pt",
        config=config,
    )
    # Converting back to numpyarray
    compressed = helper.detach(compressed)
    end = time.time()

    print("Compression took:", f"{(end - start) / 60:.3} minutes")

    np.save(project_path + "compressed_output/compressed.npy", compressed)
    np.save(project_path + "compressed_output/names.npy", cleared_col_names)


def perform_decompression(save_as_root, model_name, project_path):
    print("Decompressing...")
    cleared_col_names = np.load(project_path + "compressed_output/names.npy")
    start = time.time()
    decompressed = helper.decompress(
        model_path=project_path + "compressed_output/model.pt",
        input_path=project_path + "compressed_output/compressed.npy",
        model_name=model_name,
    )

    # Converting back to numpyarray
    decompressed = helper.detach(decompressed)
    normalization_features = np.load(
        project_path + "compressed_output/normalization_features.npy"
    )

    decompressed = helper.renormalize(
        decompressed,
        normalization_features[0],
        normalization_features[1],
    )
    end = time.time()
    print("Decompression took:", f"{(end - start) / 60:.3} minutes")
    np.save(project_path + "decompressed_output/decompressed.npy", decompressed)


def print_info(project_path):
    print(
        "================================== \n Information about your compression \n================================== "
    )

    pre_compression = project_path + "compressed_output/cleandata_pre_comp.pickle"
    compressed = project_path + "compressed_output/compressed.pickle"
    decompressed = project_path + "decompressed_output/decompressed.pickle"

    files = [pre_compression, compressed, decompressed]
    q = []
    for i in range(len(files)):
        q.append(os.stat(files[i]).st_size / (1024 * 1024))

    print(
        f"\nCompressed file is {round(q[1] / q[0], 2) * 100}% the size of the original\n"
    )
    print(f"File size before compression: {round(q[0], 2)} MB")
    print(f"Compressed file size: {round(q[1], 2)} MB")
    print(f"De-compressed file size: {round(q[2], 2),} MB")
    print(f"Compression ratio: {round(q[0] / q[1], 2)}")


if __name__ == "__main__":
    main()<|MERGE_RESOLUTION|>--- conflicted
+++ resolved
@@ -40,12 +40,7 @@
         config.test_size,
         config.energy_conversion,
     )
-<<<<<<< HEAD
-    train_set_norm = helper.normalize(train_set, config.custom_norm)
-    test_set_norm = helper.normalize(test_set, config.custom_norm)
-=======
 
->>>>>>> 14ac373e
     try:
         config.latent_space_size = int(number_of_columns // config.compression_ratio)
         config.number_of_columns = number_of_columns
