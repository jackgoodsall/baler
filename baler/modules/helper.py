--- conflicted
+++ resolved
@@ -513,9 +513,6 @@
     )
 
     # Decompress the data using the trained models decode function
-<<<<<<< HEAD
-    decompressed = model.decode(data_tensor)
-=======
     decompressed = []
     with torch.no_grad():
         for idx, data_batch in enumerate(tqdm(data_dl)):
@@ -529,7 +526,6 @@
             else:
                 decompressed = np.concatenate((decompressed, out))
 
->>>>>>> 10954f5f
     return decompressed, names, normalization_features
 
 
